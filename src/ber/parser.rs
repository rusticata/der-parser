use crate::ber::*;
use crate::error::*;
use crate::oid::*;
use nom::bytes::streaming::take;
use nom::combinator::{complete, map, map_res, verify};
use nom::multi::{many0, many_till};
use nom::number::streaming::be_u8;
use nom::*;
use rusticata_macros::{custom_check, parse_hex_to_u64};
use std::borrow::Cow;
use std::convert::TryFrom;

/// Default maximum recursion limit
pub const MAX_RECURSION: usize = 50;

/// Default maximum object size (2^32)
pub const MAX_OBJECT_SIZE: usize = 4_294_967_295;

/// Skip object content, and return true if object was End-Of-Content
pub(crate) fn ber_skip_object_content<'a>(
    i: &'a [u8],
    hdr: &BerObjectHeader,
) -> BerResult<'a, bool> {
    match hdr.len {
        BerSize::Definite(l) => {
            if l == 0 && hdr.tag == BerTag::EndOfContent {
                return Ok((i, true));
            }
            let (i, _) = take(l)(i)?;
            Ok((i, false))
        }
        BerSize::Indefinite => {
            // read objects until EndOfContent (00 00)
            // this is recursive
            let mut i = i;
            loop {
                let (i2, header2) = ber_read_element_header(i)?;
                let (i3, eoc) = ber_skip_object_content(i2, &header2)?;
                if eoc {
                    // return false, since top object was not EndOfContent
                    return Ok((i3, false));
                }
                i = i3;
            }
        }
    }
}

// /// Skip object, and return true if object was End-Of-Content
// pub(crate) fn ber_skip_object(i: &[u8]) -> BerResult<bool> {
//     let (i, header) = ber_read_element_header(i)?;
//     ber_skip_object_content(i, &header)
// }

// /// Skip object, and return size (including header)
// pub(crate) fn ber_skip_object_get_size(i: &[u8]) -> BerResult<usize> {
//     let start_i = i;
//     let (i, _) = ber_skip_object(i)?;
//     let len = start_i.offset(i);
//     Ok((i, len))
// }

/// Skip object content, and return size
pub(crate) fn ber_skip_object_content_get_size<'a>(
    i: &'a [u8],
    hdr: &BerObjectHeader,
) -> BerResult<'a, usize> {
    let start_i = i;
    let (i, _) = ber_skip_object_content(i, hdr)?;
    let len = start_i.offset(i);
    Ok((i, len))
}

/// Read object raw content (bytes)
pub(crate) fn ber_get_object_content<'a>(
    i: &'a [u8],
    hdr: &BerObjectHeader,
) -> BerResult<'a, &'a [u8]> {
    let start_i = i;
    let (i, _) = ber_skip_object_content(i, hdr)?;
    let len = start_i.offset(i);
    let (content, i) = start_i.split_at(len);
    Ok((i, content))
}

/// Try to parse input bytes as u64
#[inline]
pub(crate) fn bytes_to_u64(s: &[u8]) -> Result<u64, BerError> {
    let mut u: u64 = 0;
    for &c in s {
        if u & 0xff00_0000_0000_0000 != 0 {
            return Err(BerError::IntegerTooLarge);
        }
        u <<= 8;
        u |= u64::from(c);
    }
    Ok(u)
}

/// Try to parse an input bit string as u64.
///
/// Note: this is for the primitive BER/DER encoding only, the
/// constructed BER encoding for BIT STRING does not seem to be
/// supported at all by the library currently.
#[inline]
pub(crate) fn bitstring_to_u64(
    padding_bits: usize,
    data: &BitStringObject,
) -> Result<u64, BerError> {
    let raw_bytes = data.data;
    let bit_size = raw_bytes.len() * 8 - padding_bits;
    if bit_size > 64 {
        return Err(BerError::IntegerTooLarge);
    }
    let mut resulting_integer: u64 = 0;
    for &c in raw_bytes {
        resulting_integer <<= 8;
        resulting_integer |= c as u64;
    }
    Ok(resulting_integer >> padding_bits)
}

pub(crate) fn parse_identifier(i: &[u8]) -> BerResult<(u8, u8, u32, &[u8])> {
    if i.is_empty() {
        Err(Err::Incomplete(Needed::Size(1)))
    } else {
        let a = i[0] >> 6;
        let b = if i[0] & 0b0010_0000 != 0 { 1 } else { 0 };
        let mut c = u32::from(i[0] & 0b0001_1111);

        let mut tag_byte_count = 1;

        if c == 0x1f {
            c = 0;
            loop {
                // Make sure we don't read past the end of our data.
                custom_check!(i, tag_byte_count >= i.len(), BerError::InvalidTag)?;

                // With tag defined as u32 the most we can fit in is four tag bytes.
                // (X.690 doesn't actually specify maximum tag width.)
                custom_check!(i, tag_byte_count > 5, BerError::InvalidTag)?;

                c = (c << 7) | (u32::from(i[tag_byte_count]) & 0x7f);
                let done = i[tag_byte_count] & 0x80 == 0;
                tag_byte_count += 1;
                if done {
                    break;
                }
            }
        }

        let (raw_tag, rem) = i.split_at(tag_byte_count);

        Ok((rem, (a, b, c, raw_tag)))
    }
}

/// Return the MSB and the rest of the first byte, or an error
pub(crate) fn parse_ber_length_byte(i: &[u8]) -> BerResult<(u8, u8)> {
    if i.is_empty() {
        Err(Err::Incomplete(Needed::Size(1)))
    } else {
        let a = i[0] >> 7;
        let b = i[0] & 0b0111_1111;
        Ok((&i[1..], (a, b)))
    }
}

/// Read an object header
///
/// ### Example
///
/// ```
/// # use der_parser::ber::{ber_read_element_header, BerClass, BerSize, BerTag};
/// #
/// let bytes = &[0x02, 0x03, 0x01, 0x00, 0x01];
/// let (i, hdr) = ber_read_element_header(bytes).expect("could not read header");
///
/// assert_eq!(hdr.class, BerClass::Universal);
/// assert_eq!(hdr.tag, BerTag::Integer);
/// assert_eq!(hdr.len, BerSize::Definite(3));
/// ```
pub fn ber_read_element_header(i: &[u8]) -> BerResult<BerObjectHeader> {
    let (i1, el) = parse_identifier(i)?;
    let class = match BerClass::try_from(el.0) {
        Ok(c) => c,
        Err(_) => unreachable!(), // Cannot fail, we read only 2 bits
    };
    let (i2, len) = parse_ber_length_byte(i1)?;
    let (i3, len) = match (len.0, len.1) {
        (0, l1) => {
            // Short form: MSB is 0, the rest encodes the length (which can be 0) (8.1.3.4)
            (i2, BerSize::Definite(usize::from(l1)))
        }
        (_, 0) => {
            // Indefinite form: MSB is 1, the rest is 0 (8.1.3.6)
            (i2, BerSize::Indefinite)
        }
        (_, l1) => {
            // if len is 0xff -> error (8.1.3.5)
            if l1 == 0b0111_1111 {
                return Err(::nom::Err::Error(BerError::InvalidTag));
            }
            let (i3, llen) = take(l1)(i2)?;
            match bytes_to_u64(llen) {
                Ok(l) => {
                    let l =
                        usize::try_from(l).or(Err(::nom::Err::Error(BerError::InvalidLength)))?;
                    (i3, BerSize::Definite(l))
                }
                Err(_) => {
                    return Err(::nom::Err::Error(BerError::InvalidTag));
                }
            }
        }
    };
    let hdr = BerObjectHeader::new(class, el.1, BerTag(el.2), len).with_raw_tag(Some(el.3));
    Ok((i3, hdr))
}

#[inline]
fn ber_read_content_eoc(i: &[u8]) -> BerResult<BerObjectContent> {
    Ok((i, BerObjectContent::EndOfContent))
}

#[inline]
fn ber_read_content_bool(i: &[u8]) -> BerResult<BerObjectContent> {
    match be_u8(i) {
        Ok((rem, 0)) => Ok((rem, BerObjectContent::Boolean(false))),
        Ok((rem, _)) => Ok((rem, BerObjectContent::Boolean(true))),
        Err(e) => Err(e),
    }
}

#[inline]
fn ber_read_content_integer(i: &[u8], len: usize) -> BerResult<BerObjectContent> {
    map(take(len), BerObjectContent::Integer)(i)
}

#[inline]
fn ber_read_content_bitstring(i: &[u8], len: usize) -> BerResult<BerObjectContent> {
    custom_check!(i, len == 0, BerError::InvalidLength)?;

    let (i, ignored_bits) = be_u8(i)?;
    let (i, data) = take(len - 1)(i)?;
    Ok((
        i,
        BerObjectContent::BitString(ignored_bits, BitStringObject { data }),
    ))
}

#[inline]
fn ber_read_content_octetstring(i: &[u8], len: usize) -> BerResult<BerObjectContent> {
    map(take(len), BerObjectContent::OctetString)(i)
}

#[inline]
fn ber_read_content_null(i: &[u8]) -> BerResult<BerObjectContent> {
    Ok((i, BerObjectContent::Null))
}

fn ber_read_content_oid(i: &[u8], len: usize) -> BerResult<BerObjectContent> {
    custom_check!(i, len == 0, BerError::InvalidLength)?;

    let (i1, oid) = verify(take(len), |os: &[u8]| os.last().unwrap() >> 7 == 0u8)(i)?;

    let obj = BerObjectContent::OID(Oid::new(Cow::Borrowed(oid)));
    Ok((i1, obj))
}

#[inline]
fn ber_read_content_enum(i: &[u8], len: usize) -> BerResult<BerObjectContent> {
    parse_hex_to_u64!(i, len).map(|(rem, i)| (rem, BerObjectContent::Enum(i)))
}

fn ber_read_content_utf8string(i: &[u8], len: usize) -> BerResult<BerObjectContent> {
    map_res(take(len), |bytes| {
        std::str::from_utf8(bytes)
            .map(|s| BerObjectContent::UTF8String(s))
            .map_err(|_| BerError::BerValueError)
    })(i)
}

fn ber_read_content_relativeoid(i: &[u8], len: usize) -> BerResult<BerObjectContent> {
    custom_check!(i, len == 0, BerError::InvalidLength)?;

    let (i1, oid) = verify(take(len), |os: &[u8]| os.last().unwrap() >> 7 == 0u8)(i)?;

    let obj = BerObjectContent::RelativeOID(Oid::new_relative(Cow::Borrowed(oid)));
    Ok((i1, obj))
}

fn ber_read_content_sequence(
    i: &[u8],
    len: BerSize,
    max_depth: usize,
) -> BerResult<BerObjectContent> {
    custom_check!(i, max_depth == 0, BerError::BerMaxDepth)?;
    match len {
        BerSize::Definite(len) => {
            let (i, data) = take(len)(i)?;
            let (_, l) = many0(complete(r_parse_ber(max_depth - 1)))(data)?;
            // trailing bytes are ignored
            Ok((i, BerObjectContent::Sequence(l)))
        }
        BerSize::Indefinite => {
            // indefinite form
            // read until end-of-content
            let (rem, (l, _)) = many_till(r_parse_ber(max_depth - 1), parse_ber_endofcontent)(i)?;
            Ok((rem, BerObjectContent::Sequence(l)))
        }
    }
}

fn ber_read_content_set(i: &[u8], len: BerSize, max_depth: usize) -> BerResult<BerObjectContent> {
    custom_check!(i, max_depth == 0, BerError::BerMaxDepth)?;
    match len {
        BerSize::Definite(len) => {
            let (i, data) = take(len)(i)?;
            let (_, l) = many0(complete(r_parse_ber(max_depth - 1)))(data)?;
            // trailing bytes are ignored
            Ok((i, BerObjectContent::Set(l)))
        }
        BerSize::Indefinite => {
            // indefinite form
            // read until end-of-content
            let (rem, (l, _)) = many_till(r_parse_ber(max_depth - 1), parse_ber_endofcontent)(i)?;
            Ok((rem, BerObjectContent::Set(l)))
        }
    }
}

fn ber_read_content_numericstring<'a>(i: &'a [u8], len: usize) -> BerResult<BerObjectContent<'a>> {
    // Argument must be a reference, because of the .iter().all(F) call below
    #[allow(clippy::trivially_copy_pass_by_ref)]
    fn is_numeric(b: &u8) -> bool {
        match *b {
            b'0'..=b'9' | b' ' => true,
            _ => false,
        }
    }
    map_res!(i, take!(len), |bytes: &'a [u8]| {
        if !bytes.iter().all(is_numeric) {
            return Err(BerError::BerValueError);
        }
        std::str::from_utf8(bytes)
            .map_err(|_| BerError::BerValueError)
            .map(|s| BerObjectContent::NumericString(s))
    })
}

fn ber_read_content_visiblestring<'a>(i: &'a [u8], len: usize) -> BerResult<BerObjectContent<'a>> {
    // Argument must be a reference, because of the .iter().all(F) call below
    #[allow(clippy::trivially_copy_pass_by_ref)]
    fn is_visible(b: &u8) -> bool {
        0x20 <= *b && *b <= 0x7f
    }
    map_res!(i, take!(len), |bytes: &'a [u8]| {
        if !bytes.iter().all(is_visible) {
            return Err(BerError::BerValueError);
        }
        std::str::from_utf8(bytes)
            .map(|s| BerObjectContent::VisibleString(s))
            .map_err(|_| BerError::BerValueError)
    })
}

fn ber_read_content_printablestring<'a>(
    i: &'a [u8],
    len: usize,
) -> BerResult<BerObjectContent<'a>> {
    // Argument must be a reference, because of the .iter().all(F) call below
    #[allow(clippy::trivially_copy_pass_by_ref)]
    fn is_printable(b: &u8) -> bool {
        match *b {
            b'a'..=b'z'
            | b'A'..=b'Z'
            | b'0'..=b'9'
            | b' '
            | b'\''
            | b'('
            | b')'
            | b'+'
            | b','
            | b'-'
            | b'.'
            | b'/'
            | b':'
            | b'='
            | b'?' => true,
            _ => false,
        }
    }
    map_res!(i, take!(len), |bytes: &'a [u8]| {
        if !bytes.iter().all(is_printable) {
            return Err(BerError::BerValueError);
        }
        std::str::from_utf8(bytes)
            .map(|s| BerObjectContent::PrintableString(s))
            .map_err(|_| BerError::BerValueError)
    })
}

#[inline]
fn ber_read_content_t61string(i: &[u8], len: usize) -> BerResult<BerObjectContent> {
    map(take(len), BerObjectContent::T61String)(i)
}

#[inline]
fn ber_read_content_videotexstring(i: &[u8], len: usize) -> BerResult<BerObjectContent> {
    map(take(len), BerObjectContent::VideotexString)(i)
}

fn ber_read_content_ia5string<'a>(i: &'a [u8], len: usize) -> BerResult<BerObjectContent<'a>> {
    map_res(take(len), |bytes: &'a [u8]| {
        if !bytes.iter().all(u8::is_ascii) {
            return Err(BerError::BerValueError);
        }
        std::str::from_utf8(bytes)
            .map(BerObjectContent::IA5String)
            .map_err(|_| BerError::BerValueError)
    })(i)
}

fn ber_read_content_utctime<'a>(i: &'a [u8], len: usize) -> BerResult<BerObjectContent<'a>> {
    // Argument must be a reference, because of the .iter().all(F) call below
    #[allow(clippy::trivially_copy_pass_by_ref)]
    fn is_visible(b: &u8) -> bool {
        0x20 <= *b && *b <= 0x7f
    }
    map_res!(i, take!(len), |bytes: &'a [u8]| {
        if !bytes.iter().all(is_visible) {
            return Err(BerError::BerValueError);
        }
        std::str::from_utf8(bytes)
            .map(|s| BerObjectContent::UTCTime(s))
            .map_err(|_| BerError::BerValueError)
    })
}

fn ber_read_content_generalizedtime<'a>(
    i: &'a [u8],
    len: usize,
) -> BerResult<BerObjectContent<'a>> {
    // Argument must be a reference, because of the .iter().all(F) call below
    #[allow(clippy::trivially_copy_pass_by_ref)]
    fn is_visible(b: &u8) -> bool {
        0x20 <= *b && *b <= 0x7f
    }
    map_res!(i, take!(len), |bytes: &'a [u8]| {
        if !bytes.iter().all(is_visible) {
            return Err(BerError::BerValueError);
        }
        std::str::from_utf8(bytes)
            .map(|s| BerObjectContent::GeneralizedTime(s))
            .map_err(|_| BerError::BerValueError)
    })
}

#[inline]
fn ber_read_content_objectdescriptor(i: &[u8], len: usize) -> BerResult<BerObjectContent> {
    map(take(len), BerObjectContent::ObjectDescriptor)(i)
}

#[inline]
fn ber_read_content_graphicstring(i: &[u8], len: usize) -> BerResult<BerObjectContent> {
    map(take(len), BerObjectContent::GraphicString)(i)
}

#[inline]
fn ber_read_content_generalstring(i: &[u8], len: usize) -> BerResult<BerObjectContent> {
    map(take(len), BerObjectContent::GeneralString)(i)
}

#[inline]
fn ber_read_content_bmpstring(i: &[u8], len: usize) -> BerResult<BerObjectContent> {
    map(take(len), BerObjectContent::BmpString)(i)
}

<<<<<<< HEAD
#[inline]
fn ber_read_content_universalstring(i: &[u8], len: usize) -> BerResult<BerObjectContent> {
    map(take(len), BerObjectContent::UniversalString)(i)
}

/// Parse the next bytes as the content of a BER object.
=======
/// Parse the next bytes as the *content* of a BER object.
///
/// Content type is *not* checked to match tag, caller is responsible of providing the correct tag
>>>>>>> 83eb09c2
///
/// This function is mostly used when parsing implicit tagged objects, when reading primitive
/// types.
///
/// `max_depth` is the maximum allowed recursion for objects.
///
/// ### Example
///
/// ```
/// # use der_parser::ber::{ber_read_element_content_as, ber_read_element_header, BerTag};
/// #
/// # let bytes = &[0x02, 0x03, 0x01, 0x00, 0x01];
/// let (i, hdr) = ber_read_element_header(bytes).expect("could not read header");
/// let (_, content) = ber_read_element_content_as(
///     i, hdr.tag, hdr.len, hdr.is_constructed(), 5
/// ).expect("parsing failed");
/// #
/// # assert_eq!(hdr.tag, BerTag::Integer);
/// # assert_eq!(content.as_u32(), Ok(0x10001));
/// ```
pub fn ber_read_element_content_as(
    i: &[u8],
    tag: BerTag,
    len: BerSize,
    constructed: bool,
    max_depth: usize,
) -> BerResult<BerObjectContent> {
    if let BerSize::Definite(l) = len {
        custom_check!(i, l > MAX_OBJECT_SIZE, BerError::InvalidLength)?;
        if i.len() < l {
            return Err(Err::Incomplete(Needed::Size(l)));
        }
    }
    match tag {
        // 0x00 end-of-content
        BerTag::EndOfContent => {
            custom_check!(i, len != BerSize::Definite(0), BerError::InvalidLength)?;
            ber_read_content_eoc(i)
        }
        // 0x01 bool
        BerTag::Boolean => {
            let len = len.primitive()?;
            custom_check!(i, len != 1, BerError::InvalidLength)?;
            ber_read_content_bool(i)
        }
        // 0x02
        BerTag::Integer => {
            custom_check!(i, constructed, BerError::ConstructUnexpected)?;
            let len = len.primitive()?;
            ber_read_content_integer(i, len)
        }
        // 0x03: bitstring
        BerTag::BitString => {
            custom_check!(i, constructed, BerError::Unsupported)?; // XXX valid in BER (8.6.3)
            let len = len.primitive()?;
            ber_read_content_bitstring(i, len)
        }
        // 0x04: octetstring
        BerTag::OctetString => {
            custom_check!(i, constructed, BerError::Unsupported)?; // XXX valid in BER (8.7.1)
            let len = len.primitive()?;
            ber_read_content_octetstring(i, len)
        }
        // 0x05: null
        BerTag::Null => {
            custom_check!(i, constructed, BerError::ConstructUnexpected)?;
            let len = len.primitive()?;
            custom_check!(i, len != 0, BerError::InvalidLength)?;
            ber_read_content_null(i)
        }
        // 0x06: object identifier
        BerTag::Oid => {
            custom_check!(i, constructed, BerError::ConstructUnexpected)?; // forbidden in 8.19.1
            let len = len.primitive()?;
            ber_read_content_oid(i, len)
        }
        // 0x07: object descriptor - Alias for GraphicString with a different
        // implicit tag, see below
        BerTag::ObjDescriptor => {
            custom_check!(i, constructed, BerError::Unsupported)?; // XXX valid in BER (8.21)
            ber_read_content_objectdescriptor(i, len)
        }
        // 0x0a: enumerated
        BerTag::Enumerated => {
            custom_check!(i, constructed, BerError::ConstructUnexpected)?; // forbidden in 8.4
            let len = len.primitive()?;
            ber_read_content_enum(i, len)
        }
        // 0x0c: UTF8String - Unicode encoded with the UTF-8 charset (ISO/IEC
        // 10646-1, Annex D)
        BerTag::Utf8String => {
            custom_check!(i, constructed, BerError::Unsupported)?; // XXX valid in BER (8.21)
            let len = len.primitive()?;
            ber_read_content_utf8string(i, len)
        }
        // 0x0d: relative object identified
        BerTag::RelativeOid => {
            custom_check!(i, constructed, BerError::ConstructUnexpected)?;
            let len = len.primitive()?;
            ber_read_content_relativeoid(i, len)
        }
        // 0x10: sequence
        BerTag::Sequence => {
            custom_check!(i, !constructed, BerError::ConstructExpected)?;
            ber_read_content_sequence(i, len, max_depth)
        }
        // 0x11: set
        BerTag::Set => {
            custom_check!(i, !constructed, BerError::ConstructExpected)?;
            ber_read_content_set(i, len, max_depth)
        }
        // 0x12: numericstring - ASCII string with digits an spaces only
        BerTag::NumericString => {
            custom_check!(i, constructed, BerError::Unsupported)?; // XXX valid in BER (8.21)
            let len = len.primitive()?;
            ber_read_content_numericstring(i, len)
        }
        // 0x13: printablestring - ASCII string with certain printable
        // characters only (specified in Table 10 of X.680)
        BerTag::PrintableString => {
            custom_check!(i, constructed, BerError::Unsupported)?; // XXX valid in BER (8.21)
            let len = len.primitive()?;
            ber_read_content_printablestring(i, len)
        }
        // 0x14: t61string - ISO 2022 string with a Teletex (T.61) charset,
        // ASCII is possible but only when explicit escaped, as by default
        // the G0 character range (0x20-0x7f) will match the graphic character
        // set. https://en.wikipedia.org/wiki/ITU_T.61
        BerTag::T61String => {
            custom_check!(i, constructed, BerError::Unsupported)?; // XXX valid in BER (8.21)
            let len = len.primitive()?;
            ber_read_content_t61string(i, len)
        }
        // 0x15: videotexstring - ISO 2022 string with a Videotex (T.100/T.101)
        // charset, excluding ASCII. https://en.wikipedia.org/wiki/Videotex_character_set
        BerTag::VideotexString => {
            custom_check!(i, constructed, BerError::Unsupported)?; // XXX valid in BER (8.21)
            ber_read_content_videotexstring(i, len)
        }
        // 0x16: ia5string - ASCII string
        BerTag::Ia5String => {
            custom_check!(i, constructed, BerError::Unsupported)?; // XXX valid in BER (8.21)
            let len = len.primitive()?;
            ber_read_content_ia5string(i, len)
        }
<<<<<<< HEAD
        // 0x17: utctime - Alias for a VisibleString with a different implicit
        // tag, see below
        BerTag::UtcTime => ber_read_content_utctime(i, len),
        // 0x18: generalizedtime - Alias for a VisibleString with a different
        // implicit tag, see below
        BerTag::GeneralizedTime => ber_read_content_generalizedtime(i, len),
        // 0x19: graphicstring - Generic ISO 2022 container with explicit
        // escape sequences, without control characters
        BerTag::GraphicString => {
            custom_check!(i, constructed, BerError::Unsupported)?; // XXX valid in BER (8.21)
            ber_read_content_graphicstring(i, len)
        }
        // 0x1a: visiblestring - ASCII string with no control characters except
        // SPACE
        BerTag::VisibleString => {
            custom_check!(i, constructed, BerError::Unsupported)?; // XXX valid in BER (8.21)
            ber_read_content_visiblestring(i, len)
        }
        // 0x1b: generalstring - Generic ISO 2022 container with explicit
        // escape sequences
=======
        // 0x17: utctime
        BerTag::UtcTime => {
            let len = len.primitive()?;
            ber_read_content_utctime(i, len)
        }
        // 0x18: generalizedtime
        BerTag::GeneralizedTime => {
            let len = len.primitive()?;
            ber_read_content_generalizedtime(i, len)
        }
        // 0x1b: generalstring
>>>>>>> 83eb09c2
        BerTag::GeneralString => {
            custom_check!(i, constructed, BerError::Unsupported)?; // XXX valid in BER (8.21)
            let len = len.primitive()?;
            ber_read_content_generalstring(i, len)
        }
        // 0x1e: bmpstring - Unicode encoded with the UCS-2 big-endian charset
        // (ISO/IEC 10646-1, section 13.1), restricted to the BMP (Basic
        // Multilingual Plane) except certain control cahracters
        BerTag::BmpString => {
            custom_check!(i, constructed, BerError::Unsupported)?; // XXX valid in BER (8.21)
            let len = len.primitive()?;
            ber_read_content_bmpstring(i, len)
        }
        // 0x1c: universalstring - Unicode encoded with the UCS-4 big-endian
        // charset (ISO/IEC 10646-1, section 13.2)
        BerTag::UniversalString => {
            custom_check!(i, constructed, BerError::Unsupported)?; // XXX valid in BER (8.21)
            ber_read_content_universalstring(i, len)
        }
        // all unknown values
        _ => Err(Err::Error(BerError::UnknownTag)),
    }
}

/// Parse the next bytes as the content of a BER object (combinator)
///
/// Content type is *not* checked to match tag, caller is responsible of providing the correct tag
///
/// Caller is also responsible to check if parsing function consumed the expected number of
/// bytes (`header.len`).
///
/// The arguments of the parse function are: `(input, ber_object_header, max_recursion)`.
///
/// Example: manually parsing header and content
///
/// ```
/// # use der_parser::ber::*;
/// #
/// # let bytes = &[0x02, 0x03, 0x01, 0x00, 0x01];
/// let (i, header) = ber_read_element_header(bytes).expect("parsing failed");
/// let (rem, content) = parse_ber_content(header.tag)(i, &header, MAX_RECURSION)
///     .expect("parsing failed");
/// #
/// # assert_eq!(header.tag, BerTag::Integer);
/// ```
pub fn parse_ber_content<'a>(
    tag: BerTag,
) -> impl Fn(&'a [u8], &'_ BerObjectHeader, usize) -> BerResult<'a, BerObjectContent<'a>> {
    move |i: &[u8], hdr: &BerObjectHeader, max_recursion: usize| {
        ber_read_element_content_as(i, tag, hdr.len, hdr.is_constructed(), max_recursion)
    }
}

/// Parse a BER object, expecting a value with specified tag
///
/// The object is parsed recursively, with a maximum depth of `MAX_RECURSION`.
///
/// ### Example
///
/// ```
/// use der_parser::ber::BerTag;
/// use der_parser::ber::parse_ber_with_tag;
///
/// let bytes = &[0x02, 0x03, 0x01, 0x00, 0x01];
/// let (_, obj) = parse_ber_with_tag(bytes, BerTag::Integer).expect("parsing failed");
///
/// assert_eq!(obj.header.tag, BerTag::Integer);
/// ```
pub fn parse_ber_with_tag<Tag: Into<BerTag>>(i: &[u8], tag: Tag) -> BerResult {
    let tag = tag.into();
    let (i, hdr) = ber_read_element_header(i)?;
    if hdr.tag != tag {
        return Err(nom::Err::Error(BerError::InvalidTag));
    }
    let (i, content) =
        ber_read_element_content_as(i, hdr.tag, hdr.len, hdr.is_constructed(), MAX_RECURSION)?;
    Ok((i, BerObject::from_header_and_content(hdr, content)))
}

/// Read end of content marker
#[inline]
pub fn parse_ber_endofcontent(i: &[u8]) -> BerResult {
    parse_ber_with_tag(i, BerTag::EndOfContent)
}

/// Read a boolean value
///
/// The encoding of a boolean value shall be primitive. The contents octets shall consist of a
/// single octet.
///
/// If the boolean value is FALSE, the octet shall be zero.
/// If the boolean value is TRUE, the octet shall be one byte, and have all bits set to one (0xff).
#[inline]
pub fn parse_ber_bool(i: &[u8]) -> BerResult {
    parse_ber_with_tag(i, BerTag::Boolean)
}

/// Read an integer value
///
/// The encoding of a boolean value shall be primitive. The contents octets shall consist of one or
/// more octets.
///
/// To access the content, use the [`as_u64`](struct.BerObject.html#method.as_u64),
/// [`as_u32`](struct.BerObject.html#method.as_u32),
/// [`as_biguint`](struct.BerObject.html#method.as_biguint) or
/// [`as_bigint`](struct.BerObject.html#method.as_bigint) methods.
/// Remember that a BER integer has unlimited size, so these methods return `Result` or `Option`
/// objects.
///
/// # Examples
///
/// ```rust
/// # extern crate nom;
/// # use der_parser::ber::parse_ber_integer;
/// # use der_parser::ber::{BerObject,BerObjectContent};
/// let empty = &b""[..];
/// let bytes = [0x02, 0x03, 0x01, 0x00, 0x01];
/// let expected  = BerObject::from_obj(BerObjectContent::Integer(b"\x01\x00\x01"));
/// assert_eq!(
///     parse_ber_integer(&bytes),
///     Ok((empty, expected))
/// );
/// ```
#[inline]
pub fn parse_ber_integer(i: &[u8]) -> BerResult {
    parse_ber_with_tag(i, BerTag::Integer)
}

/// Read an bitstring value
#[inline]
pub fn parse_ber_bitstring(i: &[u8]) -> BerResult {
    parse_ber_with_tag(i, BerTag::BitString)
}

/// Read an octetstring value
#[inline]
pub fn parse_ber_octetstring(i: &[u8]) -> BerResult {
    parse_ber_with_tag(i, BerTag::OctetString)
}

/// Read a null value
#[inline]
pub fn parse_ber_null(i: &[u8]) -> BerResult {
    parse_ber_with_tag(i, BerTag::Null)
}

/// Read an object identifier value
#[inline]
pub fn parse_ber_oid(i: &[u8]) -> BerResult {
    parse_ber_with_tag(i, BerTag::Oid)
}

/// Read an enumerated value
#[inline]
pub fn parse_ber_enum(i: &[u8]) -> BerResult {
    parse_ber_with_tag(i, BerTag::Enumerated)
}

/// Read a UTF-8 string value. The encoding is checked.
#[inline]
pub fn parse_ber_utf8string(i: &[u8]) -> BerResult {
    parse_ber_with_tag(i, BerTag::Utf8String)
}

/// Read a relative object identifier value
#[inline]
pub fn parse_ber_relative_oid(i: &[u8]) -> BerResult {
    parse_ber_with_tag(i, BerTag::RelativeOid)
}

/// Parse a sequence of BER elements
///
/// Read a sequence of BER objects, without any constraint on the types.
/// Sequence is parsed recursively, so if structured elements are found, they are parsed using the
/// same function.
///
/// To read a specific sequence of objects (giving the expected types), use the
/// [`parse_ber_sequence_defined`](macro.parse_ber_sequence_defined.html) macro.
#[inline]
pub fn parse_ber_sequence(i: &[u8]) -> BerResult {
    parse_ber_with_tag(i, BerTag::Sequence)
}

/// Parse a set of BER elements
///
/// Read a set of BER objects, without any constraint on the types.
/// Set is parsed recursively, so if structured elements are found, they are parsed using the
/// same function.
///
/// To read a specific set of objects (giving the expected types), use the
/// [`parse_ber_set_defined`](macro.parse_ber_set_defined.html) macro.
#[inline]
pub fn parse_ber_set(i: &[u8]) -> BerResult {
    parse_ber_with_tag(i, BerTag::Set)
}

/// Read a numeric string value. The content is verified to
/// contain only digits and spaces.
#[inline]
pub fn parse_ber_numericstring(i: &[u8]) -> BerResult {
    parse_ber_with_tag(i, BerTag::NumericString)
}

/// Read a visible string value. The content is verified to
/// contain only the allowed characters.
#[inline]
pub fn parse_ber_visiblestring(i: &[u8]) -> BerResult {
    parse_ber_with_tag(i, BerTag::VisibleString)
}

/// Read a printable string value. The content is verified to
/// contain only the allowed characters.
#[inline]
pub fn parse_ber_printablestring(i: &[u8]) -> BerResult {
    parse_ber_with_tag(i, BerTag::PrintableString)
}

/// Read a T61 string value
#[inline]
pub fn parse_ber_t61string(i: &[u8]) -> BerResult {
    parse_ber_with_tag(i, BerTag::T61String)
}

/// Read a Videotex string value
#[inline]
pub fn parse_ber_videotexstring(i: &[u8]) -> BerResult {
    parse_ber_with_tag(i, BerTag::VideotexString)
}

/// Read an IA5 string value. The content is verified to be ASCII.
#[inline]
pub fn parse_ber_ia5string(i: &[u8]) -> BerResult {
    parse_ber_with_tag(i, BerTag::Ia5String)
}

/// Read an UTC time value
#[inline]
pub fn parse_ber_utctime(i: &[u8]) -> BerResult {
    parse_ber_with_tag(i, BerTag::UtcTime)
}

/// Read a Generalized time value
#[inline]
pub fn parse_ber_generalizedtime(i: &[u8]) -> BerResult {
    parse_ber_with_tag(i, BerTag::GeneralizedTime)
}

/// Read an ObjectDescriptor value
#[inline]
pub fn parse_ber_objectdescriptor(i: &[u8]) -> BerResult {
    parse_ber_with_tag(i, BerTag::ObjDescriptor)
}

/// Read a GraphicString value
#[inline]
pub fn parse_ber_graphicstring(i: &[u8]) -> BerResult {
    parse_ber_with_tag(i, BerTag::GraphicString)
}

/// Read a GeneralString value
#[inline]
pub fn parse_ber_generalstring(i: &[u8]) -> BerResult {
    parse_ber_with_tag(i, BerTag::GeneralString)
}

/// Read a BmpString value
#[inline]
pub fn parse_ber_bmpstring(i: &[u8]) -> BerResult {
    parse_ber_with_tag(i, BerTag::BmpString)
}

<<<<<<< HEAD
/// Read a UniversalString value
#[inline]
pub fn parse_ber_universalstring(i: &[u8]) -> BerResult {
    parse_ber_with_tag(i, BerTag::UniversalString)
}

pub fn parse_ber_explicit_failed(i: &[u8], tag: BerTag) -> BerResult {
    Ok((
        i,
        BerObject::from_obj(BerObjectContent::ContextSpecific(tag, None)),
    ))
=======
/// Parse an optional tagged object, applying function to get content
///
/// This function returns a `BerObject`, trying to read content as generic BER objects.
/// If parsing failed, return an optional object containing `None`.
///
/// To support other return or error types, use
/// [parse_ber_tagged_explicit_g](fn.parse_ber_tagged_explicit_g.html)
///
/// This function will never fail: if parsing content failed, the BER value `Optional(None)` is
/// returned.
pub fn parse_ber_explicit_optional<F>(i: &[u8], tag: BerTag, f: F) -> BerResult
where
    F: Fn(&[u8]) -> BerResult,
{
    parse_ber_optional(parse_ber_tagged_explicit_g(tag, |hdr, content| {
        let (rem, obj) = f(content)?;
        let content = BerObjectContent::Tagged(hdr.class, hdr.tag, Box::new(obj));
        let tagged = BerObject::from_header_and_content(hdr, content);
        Ok((rem, tagged))
    }))(i)
>>>>>>> 83eb09c2
}

/// Parse an optional tagged object, applying function to get content
///
<<<<<<< HEAD
/// This function returns a `BerObject`, trying to read content as generic BER objects.
/// If parsing failed, return an optional object containing `None`.
///
/// This function will never fail: if parsing content failed, the BER value `Optional(None)` is
/// returned.
pub fn parse_ber_explicit_optional<F>(i: &[u8], tag: BerTag, f: F) -> BerResult
=======
/// This function is deprecated, use
/// [parse_ber_explicit_optional](fn.parse_ber_explicit_optional.html) instead.
#[deprecated(
    since = "5.0.0",
    note = "Please use `parse_ber_explicit_optional` instead"
)]
#[inline]
pub fn parse_ber_explicit<F>(i: &[u8], tag: BerTag, f: F) -> BerResult
>>>>>>> 83eb09c2
where
    F: Fn(&[u8]) -> BerResult,
{
    parse_ber_explicit_optional(i, tag, f)
}

<<<<<<< HEAD
/// Parse an optional tagged object, applying function to get content
///
/// This function is deprecated, use
/// [parse_ber_explicit_optional](fn.parse_ber_explicit_optional.html) instead.
#[deprecated(
    since = "4.1.0",
    note = "Please use `parse_ber_explicit_optional` instead"
)]
#[inline]
pub fn parse_ber_explicit<F>(i: &[u8], tag: BerTag, f: F) -> BerResult
where
    F: Fn(&[u8]) -> BerResult,
{
    parse_ber_explicit_optional(i, tag, f)
}

/// call der *content* parsing function
pub fn parse_ber_implicit<F>(i: &[u8], tag: BerTag, f: F) -> BerResult
=======
/// Parse an implicit tagged object, applying function to read content
///
/// Note: unlike explicit tagged functions, the callback must be a *content* parsing function,
/// often based on the [`parse_ber_content`](fn.parse_ber_content.html) combinator.
///
/// The built object will use the original header (and tag), so the content may not match the tag
/// value.
///
/// For a combinator version, see [parse_ber_tagged_implicit](fn.parse_ber_tagged_implicit.html).
///
/// For a generic version (different output and error types), see
/// [parse_ber_tagged_implicit_g](fn.parse_ber_tagged_implicit_g.html).
///
/// # Examples
///
/// The following parses `[3] IMPLICIT INTEGER` into a `BerObject`:
///
/// ```rust
/// # use der_parser::ber::*;
/// # use der_parser::error::BerResult;
/// #
/// fn parse_int_implicit(i:&[u8]) -> BerResult<BerObject> {
///     parse_ber_implicit(
///         i,
///         3,
///         parse_ber_content(BerTag::Integer),
///     )
/// }
///
/// # let bytes = &[0x83, 0x03, 0x01, 0x00, 0x01];
/// let res = parse_int_implicit(bytes);
/// # match res {
/// #     Ok((rem, content)) => {
/// #         assert!(rem.is_empty());
/// #         assert_eq!(content.as_u32(), Ok(0x10001));
/// #     },
/// #     _ => assert!(false)
/// # }
/// ```
#[inline]
pub fn parse_ber_implicit<'a, Tag, F>(i: &'a [u8], tag: Tag, f: F) -> BerResult<'a>
>>>>>>> 83eb09c2
where
    F: Fn(&'a [u8], &'_ BerObjectHeader, usize) -> BerResult<'a, BerObjectContent<'a>>,
    Tag: Into<BerTag>,
{
    parse_ber_tagged_implicit(tag, f)(i)
}

/// Combinator for building optional BER values
///
/// To read optional BER values, it is to use the nom `opt()` combinator. However, this results in
/// a `Option<BerObject>` and prevents using some functions from this crate (the generic functions
/// can still be used).
///
/// This combinator is used when parsing BER values, while keeping `BerObject` output only.
///
/// This function will never fail: if parsing content failed, the BER value `Optional(None)` is
/// returned.
///
/// ### Example
///
/// ```
/// # use der_parser::ber::*;
/// #
/// let bytes = &[0x02, 0x03, 0x01, 0x00, 0x01];
/// let parser = parse_ber_optional(parse_ber_integer);
/// let (_, obj) = parser(bytes).expect("parsing failed");
///
/// assert_eq!(obj.header.tag, BerTag::Integer);
/// assert!(obj.as_optional().is_ok());
/// ```
pub fn parse_ber_optional<'a, F>(f: F) -> impl Fn(&'a [u8]) -> BerResult<'a>
where
    F: Fn(&'a [u8]) -> BerResult<'a>,
{
    move |i: &[u8]| {
        let res = f(i);
        match res {
            Ok((rem, inner)) => {
                let opt = BerObject::from_header_and_content(
                    inner.header.clone(),
                    BerObjectContent::Optional(Some(Box::new(inner))),
                );
                Ok((rem, opt))
            }
            Err(_) => Ok((i, BerObject::from_obj(BerObjectContent::Optional(None)))),
        }
    }
}

/// Parse BER object and try to decode it as a 32-bits unsigned integer
#[inline]
pub fn parse_ber_u32(i: &[u8]) -> BerResult<u32> {
    map_res(parse_ber_integer, |o| o.as_u32())(i)
}

/// Parse BER object and try to decode it as a 64-bits unsigned integer
#[inline]
pub fn parse_ber_u64(i: &[u8]) -> BerResult<u64> {
    map_res(parse_ber_integer, |o| o.as_u64())(i)
}

/// Helper combinator, to create a parser with a maximum parsing depth
#[inline]
pub(crate) fn r_parse_ber(max_depth: usize) -> impl Fn(&[u8]) -> BerResult {
    move |i: &[u8]| parse_ber_recursive(i, max_depth)
}

/// Parse BER object recursively, specifying the maximum recursion depth
///
/// Return a tuple containing the remaining (unparsed) bytes and the BER Object, or an error.
///
/// ### Example
///
/// ```
/// use der_parser::ber::{parse_ber_recursive, BerTag};
///
/// let bytes = &[0x02, 0x03, 0x01, 0x00, 0x01];
/// let (_, obj) = parse_ber_recursive(bytes, 1).expect("parsing failed");
///
/// assert_eq!(obj.header.tag, BerTag::Integer);
/// ```
pub fn parse_ber_recursive(i: &[u8], max_depth: usize) -> BerResult {
    custom_check!(i, max_depth == 0, BerError::BerMaxDepth)?;
    let (rem, hdr) = ber_read_element_header(i)?;
    if let BerSize::Definite(l) = hdr.len {
        custom_check!(i, l > MAX_OBJECT_SIZE, BerError::InvalidLength)?;
    }
    match hdr.class {
        BerClass::Universal | BerClass::Private => (),
        _ => {
            let (rem, content) = ber_get_object_content(rem, &hdr)?;
            let content = BerObjectContent::Unknown(hdr.tag, content);
            let obj = BerObject::from_header_and_content(hdr, content);
            return Ok((rem, obj));
        }
    }
    match ber_read_element_content_as(rem, hdr.tag, hdr.len, hdr.is_constructed(), max_depth) {
        Ok((rem, content)) => Ok((rem, BerObject::from_header_and_content(hdr, content))),
        Err(Err::Error(BerError::UnknownTag)) => {
            let (rem, content) = ber_get_object_content(rem, &hdr)?;
            let content = BerObjectContent::Unknown(hdr.tag, content);
            let obj = BerObject::from_header_and_content(hdr, content);
            Ok((rem, obj))
        }
        Err(e) => Err(e),
    }
}

/// Parse BER object recursively
///
/// Return a tuple containing the remaining (unparsed) bytes and the BER Object, or an error.
///
/// *Note*: this is the same as calling `parse_ber_recursive` with `MAX_RECURSION`.
///
/// ### Example
///
/// ```
/// use der_parser::ber::{parse_ber, BerTag};
///
/// let bytes = &[0x02, 0x03, 0x01, 0x00, 0x01];
/// let (_, obj) = parse_ber(bytes).expect("parsing failed");
///
/// assert_eq!(obj.header.tag, BerTag::Integer);
/// ```
#[inline]
pub fn parse_ber(i: &[u8]) -> BerResult {
    parse_ber_recursive(i, MAX_RECURSION)
}

#[test]
fn test_numericstring() {
    assert_eq!(
        ber_read_content_numericstring(b" 0123  4495768 ", 15),
        Ok((
            [].as_ref(),
            BerObjectContent::NumericString(" 0123  4495768 ")
        )),
    );
    assert_eq!(
        ber_read_content_numericstring(b"", 0),
        Ok(([].as_ref(), BerObjectContent::NumericString(""))),
    );
    assert!(ber_read_content_numericstring(b"123a", 4).is_err());
}

#[test]
fn text_visiblestring() {
    assert_eq!(
        ber_read_content_visiblestring(b"AZaz]09 '()+,-./:=?", 19),
        Ok((
            [].as_ref(),
            BerObjectContent::VisibleString("AZaz]09 '()+,-./:=?")
        )),
    );
    assert_eq!(
        ber_read_content_visiblestring(b"", 0),
        Ok(([].as_ref(), BerObjectContent::VisibleString(""))),
    );
    assert!(ber_read_content_visiblestring(b"\n", 1).is_err());
}

#[test]
fn test_printablestring() {
    assert_eq!(
        ber_read_content_printablestring(b"AZaz09 '()+,-./:=?", 18),
        Ok((
            [].as_ref(),
            BerObjectContent::PrintableString("AZaz09 '()+,-./:=?")
        )),
    );
    assert_eq!(
        ber_read_content_printablestring(b"", 0),
        Ok(([].as_ref(), BerObjectContent::PrintableString(""))),
    );
    assert!(ber_read_content_printablestring(b"]\n", 2).is_err());
}

#[test]
fn test_ia5string() {
    assert_eq!(
        ber_read_content_ia5string(b"AZaz\n09 '()+,-./:=?[]{}\0\n", 25),
        Ok((
            [].as_ref(),
            BerObjectContent::IA5String("AZaz\n09 '()+,-./:=?[]{}\0\n")
        )),
    );
    assert_eq!(
        ber_read_content_ia5string(b"", 0),
        Ok(([].as_ref(), BerObjectContent::IA5String(""))),
    );
    assert!(ber_read_content_ia5string(b"\xFF", 1).is_err());
}

#[test]
fn test_utf8string() {
    assert_eq!(
        ber_read_content_utf8string("AZaz09 '()+,-./:=?[]{}\0\nüÜ".as_ref(), 28),
        Ok((
            [].as_ref(),
            BerObjectContent::UTF8String("AZaz09 '()+,-./:=?[]{}\0\nüÜ")
        )),
    );
    assert_eq!(
        ber_read_content_utf8string(b"", 0),
        Ok(([].as_ref(), BerObjectContent::UTF8String(""))),
    );
    assert!(ber_read_content_utf8string(b"\xe2\x28\xa1", 3).is_err());
}<|MERGE_RESOLUTION|>--- conflicted
+++ resolved
@@ -477,18 +477,14 @@
     map(take(len), BerObjectContent::BmpString)(i)
 }
 
-<<<<<<< HEAD
 #[inline]
 fn ber_read_content_universalstring(i: &[u8], len: usize) -> BerResult<BerObjectContent> {
     map(take(len), BerObjectContent::UniversalString)(i)
 }
 
-/// Parse the next bytes as the content of a BER object.
-=======
 /// Parse the next bytes as the *content* of a BER object.
 ///
 /// Content type is *not* checked to match tag, caller is responsible of providing the correct tag
->>>>>>> 83eb09c2
 ///
 /// This function is mostly used when parsing implicit tagged objects, when reading primitive
 /// types.
@@ -569,6 +565,7 @@
         // implicit tag, see below
         BerTag::ObjDescriptor => {
             custom_check!(i, constructed, BerError::Unsupported)?; // XXX valid in BER (8.21)
+            let len = len.primitive()?;
             ber_read_content_objectdescriptor(i, len)
         }
         // 0x0a: enumerated
@@ -626,6 +623,7 @@
         // charset, excluding ASCII. https://en.wikipedia.org/wiki/Videotex_character_set
         BerTag::VideotexString => {
             custom_check!(i, constructed, BerError::Unsupported)?; // XXX valid in BER (8.21)
+            let len = len.primitive()?;
             ber_read_content_videotexstring(i, len)
         }
         // 0x16: ia5string - ASCII string
@@ -634,40 +632,34 @@
             let len = len.primitive()?;
             ber_read_content_ia5string(i, len)
         }
-<<<<<<< HEAD
         // 0x17: utctime - Alias for a VisibleString with a different implicit
         // tag, see below
-        BerTag::UtcTime => ber_read_content_utctime(i, len),
+        BerTag::UtcTime => {
+            let len = len.primitive()?;
+            ber_read_content_utctime(i, len)
+        }
         // 0x18: generalizedtime - Alias for a VisibleString with a different
         // implicit tag, see below
-        BerTag::GeneralizedTime => ber_read_content_generalizedtime(i, len),
+        BerTag::GeneralizedTime => {
+            let len = len.primitive()?;
+            ber_read_content_generalizedtime(i, len)
+        }
         // 0x19: graphicstring - Generic ISO 2022 container with explicit
         // escape sequences, without control characters
         BerTag::GraphicString => {
             custom_check!(i, constructed, BerError::Unsupported)?; // XXX valid in BER (8.21)
+            let len = len.primitive()?;
             ber_read_content_graphicstring(i, len)
         }
         // 0x1a: visiblestring - ASCII string with no control characters except
         // SPACE
         BerTag::VisibleString => {
             custom_check!(i, constructed, BerError::Unsupported)?; // XXX valid in BER (8.21)
+            let len = len.primitive()?;
             ber_read_content_visiblestring(i, len)
         }
         // 0x1b: generalstring - Generic ISO 2022 container with explicit
         // escape sequences
-=======
-        // 0x17: utctime
-        BerTag::UtcTime => {
-            let len = len.primitive()?;
-            ber_read_content_utctime(i, len)
-        }
-        // 0x18: generalizedtime
-        BerTag::GeneralizedTime => {
-            let len = len.primitive()?;
-            ber_read_content_generalizedtime(i, len)
-        }
-        // 0x1b: generalstring
->>>>>>> 83eb09c2
         BerTag::GeneralString => {
             custom_check!(i, constructed, BerError::Unsupported)?; // XXX valid in BER (8.21)
             let len = len.primitive()?;
@@ -685,6 +677,7 @@
         // charset (ISO/IEC 10646-1, section 13.2)
         BerTag::UniversalString => {
             custom_check!(i, constructed, BerError::Unsupported)?; // XXX valid in BER (8.21)
+            let len = len.primitive()?;
             ber_read_content_universalstring(i, len)
         }
         // all unknown values
@@ -939,19 +932,12 @@
     parse_ber_with_tag(i, BerTag::BmpString)
 }
 
-<<<<<<< HEAD
 /// Read a UniversalString value
 #[inline]
 pub fn parse_ber_universalstring(i: &[u8]) -> BerResult {
     parse_ber_with_tag(i, BerTag::UniversalString)
 }
 
-pub fn parse_ber_explicit_failed(i: &[u8], tag: BerTag) -> BerResult {
-    Ok((
-        i,
-        BerObject::from_obj(BerObjectContent::ContextSpecific(tag, None)),
-    ))
-=======
 /// Parse an optional tagged object, applying function to get content
 ///
 /// This function returns a `BerObject`, trying to read content as generic BER objects.
@@ -972,19 +958,10 @@
         let tagged = BerObject::from_header_and_content(hdr, content);
         Ok((rem, tagged))
     }))(i)
->>>>>>> 83eb09c2
 }
 
 /// Parse an optional tagged object, applying function to get content
 ///
-<<<<<<< HEAD
-/// This function returns a `BerObject`, trying to read content as generic BER objects.
-/// If parsing failed, return an optional object containing `None`.
-///
-/// This function will never fail: if parsing content failed, the BER value `Optional(None)` is
-/// returned.
-pub fn parse_ber_explicit_optional<F>(i: &[u8], tag: BerTag, f: F) -> BerResult
-=======
 /// This function is deprecated, use
 /// [parse_ber_explicit_optional](fn.parse_ber_explicit_optional.html) instead.
 #[deprecated(
@@ -993,33 +970,12 @@
 )]
 #[inline]
 pub fn parse_ber_explicit<F>(i: &[u8], tag: BerTag, f: F) -> BerResult
->>>>>>> 83eb09c2
 where
     F: Fn(&[u8]) -> BerResult,
 {
     parse_ber_explicit_optional(i, tag, f)
 }
 
-<<<<<<< HEAD
-/// Parse an optional tagged object, applying function to get content
-///
-/// This function is deprecated, use
-/// [parse_ber_explicit_optional](fn.parse_ber_explicit_optional.html) instead.
-#[deprecated(
-    since = "4.1.0",
-    note = "Please use `parse_ber_explicit_optional` instead"
-)]
-#[inline]
-pub fn parse_ber_explicit<F>(i: &[u8], tag: BerTag, f: F) -> BerResult
-where
-    F: Fn(&[u8]) -> BerResult,
-{
-    parse_ber_explicit_optional(i, tag, f)
-}
-
-/// call der *content* parsing function
-pub fn parse_ber_implicit<F>(i: &[u8], tag: BerTag, f: F) -> BerResult
-=======
 /// Parse an implicit tagged object, applying function to read content
 ///
 /// Note: unlike explicit tagged functions, the callback must be a *content* parsing function,
@@ -1061,7 +1017,6 @@
 /// ```
 #[inline]
 pub fn parse_ber_implicit<'a, Tag, F>(i: &'a [u8], tag: Tag, f: F) -> BerResult<'a>
->>>>>>> 83eb09c2
 where
     F: Fn(&'a [u8], &'_ BerObjectHeader, usize) -> BerResult<'a, BerObjectContent<'a>>,
     Tag: Into<BerTag>,
