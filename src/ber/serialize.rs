use crate::ber::*;
use crate::oid::Oid;
use cookie_factory::bytes::be_u8;
use cookie_factory::combinator::slice;
use cookie_factory::gen_simple;
use cookie_factory::multi::many_ref;
use cookie_factory::sequence::tuple;
use cookie_factory::{GenError, SerializeFn};
use std::io::Write;

// we do not use .copied() for compatibility with 1.34
#[allow(clippy::map_clone)]
fn encode_length<'a, W: Write + 'a, Len: Into<BerSize>>(len: Len) -> impl SerializeFn<W> + 'a {
    let l = len.into();
    move |out| {
        match l {
            BerSize::Definite(sz) => {
                if sz <= 128 {
                    // definite, short form
                    be_u8(sz as u8)(out)
                } else {
                    // definite, long form
                    let v: Vec<u8> = sz
                        .to_be_bytes()
                        .iter()
                        .map(|&x| x)
                        .skip_while(|&b| b == 0)
                        .collect();
                    let b0 = 0b1000_0000 | (v.len() as u8);
                    tuple((be_u8(b0 as u8), slice(v)))(out)
                }
            }
            BerSize::Indefinite => be_u8(0b1000_0000)(out),
        }
    }
}

/// Encode header as object
///
/// The `len` field must be correct
#[cfg_attr(docsrs, doc(cfg(feature = "serialize")))]
pub fn ber_encode_header<'a, 'b: 'a, W: Write + 'a>(
    hdr: &'b BerObjectHeader,
) -> impl SerializeFn<W> + 'a {
    move |out| {
        // identifier octets (X.690 8.1.2)
        let class_u8 = (hdr.class as u8) << 6;
        let pc_u8 = (hdr.structured & 1) << 5;
        if hdr.tag.0 >= 30 {
            unimplemented!();
        }
        let byte_0 = class_u8 | pc_u8 | (hdr.tag.0 as u8);
        // length octets (X.690 8.1.3)
        tuple((be_u8(byte_0), encode_length(hdr.len)))(out)
    }
}

fn ber_encode_oid<'a, W: Write + 'a>(oid: &'a Oid) -> impl SerializeFn<W> + 'a {
    move |out| {
        // check oid.relative attribute ? this should not be necessary
        slice(oid.bytes())(out)
    }
}

fn ber_encode_sequence<'a, W: Write + Default + AsRef<[u8]> + 'a>(
    v: &'a [BerObject],
) -> impl SerializeFn<W> + 'a {
    many_ref(v, ber_encode_object)
}

/// Encode the provided object in an EXPLICIT tagged value, using the provided tag ans class
///
/// Note: `obj` should be the object to be encapsulated, not the `ContextSpecific` variant.
#[cfg_attr(docsrs, doc(cfg(feature = "serialize")))]
pub fn ber_encode_tagged_explicit<'a, W: Write + Default + AsRef<[u8]> + 'a>(
    tag: BerTag,
    class: BerClass,
    obj: &'a BerObject,
) -> impl SerializeFn<W> + 'a {
    move |out| {
        // encode inner object
        let v = gen_simple(ber_encode_object(&obj), W::default())?;
        let len = v.as_ref().len();
        // encode the application header, using the tag
        let hdr = BerObjectHeader::new(class, 1 /* X.690 8.14.2 */, tag, len);
        let v_hdr = gen_simple(ber_encode_header(&hdr), W::default())?;
        tuple((slice(v_hdr), slice(v)))(out)
    }
}

/// Encode the provided object in an IMPLICIT tagged value, using the provided tag and class
///
/// Note: `obj` should be the object to be encapsulated, not the `ContextSpecific` variant.
#[cfg_attr(docsrs, doc(cfg(feature = "serialize")))]
pub fn ber_encode_tagged_implicit<'a, W: Write + Default + AsRef<[u8]> + 'a>(
    tag: BerTag,
    class: BerClass,
    obj: &'a BerObject,
) -> impl SerializeFn<W> + 'a {
    move |out| {
        // encode inner object content
        let v = gen_simple(ber_encode_object_content(&obj.content), W::default())?;
        // but replace the tag (keep structured attribute)
        let len = v.as_ref().len();
        let hdr = BerObjectHeader::new(class, obj.header.structured, tag, len);
        let v_hdr = gen_simple(ber_encode_header(&hdr), W::default())?;
        tuple((slice(v_hdr), slice(v)))(out)
    }
}

// we do not use .copied() for compatibility with 1.34
#[allow(clippy::map_clone)]
fn ber_encode_object_content<'a, W: Write + Default + AsRef<[u8]> + 'a>(
    c: &'a BerObjectContent,
) -> impl SerializeFn<W> + 'a {
    move |out| match c {
        BerObjectContent::EndOfContent => be_u8(0)(out),
        BerObjectContent::Boolean(b) => {
            let b0 = if *b { 0xff } else { 0x00 };
            be_u8(b0)(out)
        }
        BerObjectContent::Integer(s) => slice(s)(out),
        BerObjectContent::BitString(ignored_bits, s) => {
            tuple((be_u8(*ignored_bits), slice(s)))(out)
        }
        BerObjectContent::OctetString(s) => slice(s)(out),
        BerObjectContent::Null => Ok(out),
        BerObjectContent::Enum(i) => {
            let v: Vec<u8> = i
                .to_be_bytes()
                .iter()
                .map(|&x| x)
                .skip_while(|&b| b == 0)
                .collect();
            slice(v)(out)
        }
        BerObjectContent::OID(oid) | BerObjectContent::RelativeOID(oid) => ber_encode_oid(oid)(out),
        BerObjectContent::NumericString(s)
        | BerObjectContent::UTCTime(s)
        | BerObjectContent::GeneralizedTime(s)
        | BerObjectContent::VisibleString(s)
        | BerObjectContent::PrintableString(s)
        | BerObjectContent::IA5String(s)
        | BerObjectContent::UTF8String(s) => slice(s)(out),
        BerObjectContent::T61String(s)
        | BerObjectContent::VideotexString(s)
        | BerObjectContent::BmpString(s)
        | BerObjectContent::UniversalString(s)
        | BerObjectContent::ObjectDescriptor(s)
        | BerObjectContent::GraphicString(s)
        | BerObjectContent::GeneralString(s) => slice(s)(out),
        BerObjectContent::Sequence(v) | BerObjectContent::Set(v) => ber_encode_sequence(&v)(out),
        // best we can do is tagged-explicit, but we don't know
        BerObjectContent::Optional(inner) => {
            // directly encode inner object
            match inner {
                Some(obj) => ber_encode_object_content(&obj.content)(out),
                None => slice(&[])(out), // XXX encode NOP ?
            }
        }
        BerObjectContent::Tagged(_class, _tag, inner) => {
            // directly encode inner object
            // XXX wrong, we should wrap it!
            ber_encode_object(inner)(out)
        }
        BerObjectContent::Unknown(_tag, s) => slice(s)(out),
    }
}

/// Encode header and object content as BER, without any validation
///
/// Note that the encoding will not check *any* `field of the header (including length)
/// This can be used to craft invalid objects.
///
/// *This function is only available if the `serialize` feature is enabled.*
#[cfg_attr(docsrs, doc(cfg(feature = "serialize")))]
pub fn ber_encode_object_raw<'a, 'b: 'a, 'c: 'a, W: Write + Default + AsRef<[u8]> + 'a>(
    hdr: &'b BerObjectHeader,
    content: &'c BerObjectContent,
) -> impl SerializeFn<W> + 'a {
    tuple((ber_encode_header(&hdr), ber_encode_object_content(&content)))
}

/// Encode object as BER
///
/// Note that the encoding will not check that the values of the `BerObject` fields are correct.
/// The length is automatically calculated, and the field is ignored.
///
/// `Tagged` objects will be encoded as EXPLICIT.
///
/// *This function is only available if the `serialize` feature is enabled.*
#[cfg_attr(docsrs, doc(cfg(feature = "serialize")))]
pub fn ber_encode_object<'a, 'b: 'a, W: Write + Default + AsRef<[u8]> + 'a>(
    obj: &'b BerObject,
) -> impl SerializeFn<W> + 'a {
    move |out| {
        // XXX should we make an exception for tagged values here ?
        let v = gen_simple(ber_encode_object_content(&obj.content), W::default())?;
        let len = v.as_ref().len();
        let hdr = obj.header.clone().with_len(len.into());
        let v_hdr = gen_simple(ber_encode_header(&hdr), W::default())?;
        tuple((slice(v_hdr), slice(v)))(out)
    }
}

impl<'a> BerObject<'a> {
    /// Attempt to encode object as BER
    ///
    /// Note that the encoding will not check that the values of the `BerObject` fields are correct.
    /// The length is automatically calculated, and the field is ignored.
    ///
    /// `Tagged` objects will be encoded as EXPLICIT.
    ///
    /// *This function is only available if the `serialize` feature is enabled.*
    #[cfg_attr(docsrs, doc(cfg(feature = "serialize")))]
    pub fn to_vec(&self) -> Result<Vec<u8>, GenError> {
        gen_simple(ber_encode_object(self), Vec::new())
    }
}

#[cfg(test)]
mod test {
    use super::*;
    use crate::error::BerResult;
    use cookie_factory::gen_simple;
    use hex_literal::hex;

    macro_rules! encode_and_parse {
        ($obj:ident, $encode:ident, $parse:ident) => {{
            let v = gen_simple($encode(&$obj), Vec::new()).expect("could not encode");
            let (_, obj2) = $parse(&v).expect("could not re-parse");
            assert_eq!($obj, obj2);
            v
        }};
    }

    #[test]
    fn test_encode_length() {
        let l = 38;
        let v = gen_simple(encode_length(l), Vec::new()).expect("could not serialize");
        assert_eq!(&v[..], &[38]);
        let l = 201;
        let v = gen_simple(encode_length(l), Vec::new()).expect("could not serialize");
        assert_eq!(&v[..], &[129, 201]);
        let l = 0x1234_5678;
        let v = gen_simple(encode_length(l), Vec::new()).expect("could not serialize");
        assert_eq!(&v[..], &[132, 0x12, 0x34, 0x56, 0x78]);
    }

    #[test]
    fn test_encode_header() {
        // simple header (integer)
        let bytes = hex!("02 03 01 00 01");
        let (_, hdr) = ber_read_element_header(&bytes).expect("could not parse");
        let v = encode_and_parse!(hdr, ber_encode_header, ber_read_element_header);
        assert_eq!(&v[..], &bytes[..2]);
    }

    #[test]
    fn test_encode_bool() {
        let b_true = BerObject::from_obj(BerObjectContent::Boolean(true));
        let b_false = BerObject::from_obj(BerObjectContent::Boolean(false));
        encode_and_parse!(b_true, ber_encode_object, parse_ber_bool);
        encode_and_parse!(b_false, ber_encode_object, parse_ber_bool);
    }

    #[test]
    fn test_encode_integer() {
        let i = BerObject::from_obj(BerObjectContent::Integer(b"\x01\x00\x01"));
        encode_and_parse!(i, ber_encode_object, parse_ber_integer);
    }

    #[test]
    fn test_encode_bitstring() {
        let bytes = hex!("03 04 06 6e 5d e0");
        let b = BerObject::from_obj(BerObjectContent::BitString(
            6,
            BitStringObject { data: &bytes[3..] },
        ));
        let v = encode_and_parse!(b, ber_encode_object, parse_ber_bitstring);
        assert_eq!(&v[..], bytes)
    }

    #[test]
    fn test_encode_octetstring() {
        let i = BerObject::from_obj(BerObjectContent::OctetString(b"AAAAA"));
        let v = encode_and_parse!(i, ber_encode_object, parse_ber_octetstring);
        assert_eq!(&v[..], hex!("04 05 41 41 41 41 41"))
    }

    #[test]
    fn test_encode_enum() {
        let i = BerObject::from_obj(BerObjectContent::Enum(2));
        let v = encode_and_parse!(i, ber_encode_object, parse_ber_enum);
        assert_eq!(&v[..], hex!("0a 01 02"))
    }

    #[test]
    fn test_encode_null() {
        let i = BerObject::from_obj(BerObjectContent::Null);
        encode_and_parse!(i, ber_encode_object, parse_ber_null);
    }

    #[test]
    fn test_encode_oid() {
        let bytes = hex!("06 09 2A 86 48 86 F7 0D 01 01 05");
        let obj = BerObject::from_obj(BerObjectContent::OID(
            Oid::from(&[1, 2, 840, 113_549, 1, 1, 5]).unwrap(),
        ));
        let v = encode_and_parse!(obj, ber_encode_object, parse_ber_oid);
        assert_eq!(&v[..], bytes);
    }

    #[test]
    fn test_encode_relative_oid() {
        let bytes = hex!("0d 04 c2 7b 03 02");
        let obj = BerObject::from_obj(BerObjectContent::RelativeOID(
            Oid::from_relative(&[8571, 3, 2]).unwrap(),
        ));
        let v = encode_and_parse!(obj, ber_encode_object, parse_ber_relative_oid);
        assert_eq!(&v[..], bytes);
    }

    #[test]
    fn test_encode_sequence() {
        let bytes = hex!("30 0a 02 03 01 00 01 02 03 01 00 00");
        let obj = BerObject::from_seq(vec![
            BerObject::from_int_slice(b"\x01\x00\x01"),
            BerObject::from_int_slice(b"\x01\x00\x00"),
        ]);
        let v = encode_and_parse!(obj, ber_encode_object, parse_ber_sequence);
        assert_eq!(&v[..], bytes);
    }

    #[test]
    fn test_encode_set() {
        let bytes = hex!("31 0a 02 03 01 00 01 02 03 01 00 00");
        let obj = BerObject::from_set(vec![
            BerObject::from_int_slice(b"\x01\x00\x01"),
            BerObject::from_int_slice(b"\x01\x00\x00"),
        ]);
        let v = encode_and_parse!(obj, ber_encode_object, parse_ber_set);
        assert_eq!(&v[..], bytes);
    }

    #[test]
    fn test_encode_tagged_explicit() {
<<<<<<< HEAD
        fn local_parse(i: &[u8]) -> BerResult<BerObject> {
=======
        fn local_parse(i: &[u8]) -> BerResult {
>>>>>>> 83eb09c2
            parse_ber_explicit_optional(i, BerTag(0), parse_ber_integer)
        }
        let bytes = hex!("a0 03 02 01 02");
        let obj = BerObject::from_int_slice(b"\x02");
        let v = gen_simple(
            ber_encode_tagged_explicit(BerTag(0), BerClass::ContextSpecific, &obj),
            Vec::new(),
        )
        .expect("could not encode");
        let (_, obj2) = local_parse(&v).expect("could not re-parse");
        let obj2 = obj2
            .as_optional()
            .expect("tagged object not found")
            .expect("optional object empty");
        let (_class, tag, inner) = obj2.as_tagged().expect("not a tagged object");
        assert_eq!(tag, BerTag(0));
        assert_eq!(&obj, inner);
        assert_eq!(&v[..], bytes);
    }

    #[test]
    fn test_encode_tagged_implicit() {
        fn der_read_integer_content<'a>(
            i: &'a [u8],
            hdr: &BerObjectHeader,
            depth: usize,
        ) -> BerResult<'a, BerObjectContent<'a>> {
            ber_read_element_content_as(i, BerTag::Integer, hdr.len, false, depth)
        }
        fn local_parse(i: &[u8]) -> BerResult<BerObject> {
            parse_ber_implicit(i, BerTag(3), der_read_integer_content)
        }
        let obj = BerObject::from_int_slice(b"\x02");
        let v = gen_simple(
            ber_encode_tagged_implicit(BerTag(3), BerClass::ContextSpecific, &obj),
            Vec::new(),
        )
        .expect("could not encode");
        let (_, obj2) = local_parse(&v).expect("could not re-parse");
        assert_eq!(obj2.header.tag, BerTag(3));
        assert_eq!(&obj.content, &obj2.content);
        let bytes = hex!("83 01 02");
        assert_eq!(&v[..], bytes);
    }
    #[test]
    fn test_encode_tagged_application() {
<<<<<<< HEAD
        fn local_parse(i: &[u8]) -> BerResult<BerObject> {
=======
        fn local_parse(i: &[u8]) -> BerResult {
>>>>>>> 83eb09c2
            parse_ber_explicit_optional(i, BerTag(2), parse_ber_integer)
        }
        let obj = BerObject::from_int_slice(b"\x02");
        let v = gen_simple(
            ber_encode_tagged_explicit(BerTag(2), BerClass::Application, &obj),
            Vec::new(),
        )
        .expect("could not encode");
        let (_, obj2) = local_parse(&v).expect("could not re-parse");
        let obj2 = obj2
            .as_optional()
            .expect("tagged object not found")
            .expect("optional object empty");
        let (_class, tag, inner) = obj2.as_tagged().expect("not a tagged object");
        assert_eq!(tag, BerTag(2));
        assert_eq!(&obj, inner);
        let bytes = hex!("62 03 02 01 02");
        assert_eq!(&v[..], bytes);
    }
}<|MERGE_RESOLUTION|>--- conflicted
+++ resolved
@@ -345,11 +345,7 @@
 
     #[test]
     fn test_encode_tagged_explicit() {
-<<<<<<< HEAD
-        fn local_parse(i: &[u8]) -> BerResult<BerObject> {
-=======
         fn local_parse(i: &[u8]) -> BerResult {
->>>>>>> 83eb09c2
             parse_ber_explicit_optional(i, BerTag(0), parse_ber_integer)
         }
         let bytes = hex!("a0 03 02 01 02");
@@ -396,11 +392,7 @@
     }
     #[test]
     fn test_encode_tagged_application() {
-<<<<<<< HEAD
-        fn local_parse(i: &[u8]) -> BerResult<BerObject> {
-=======
         fn local_parse(i: &[u8]) -> BerResult {
->>>>>>> 83eb09c2
             parse_ber_explicit_optional(i, BerTag(2), parse_ber_integer)
         }
         let obj = BerObject::from_int_slice(b"\x02");
